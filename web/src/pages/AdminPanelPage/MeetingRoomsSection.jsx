import React, { useState } from 'react'
import { useQuery, useMutation, gql } from '@apollo/client'

const MEETING_ROOMS_QUERY = gql`
  query MeetingRooms {
    meetingRooms {
      id
      name
      description
    }
  }
`
const CREATE_MEETING_ROOM_MUTATION = gql`
  mutation CreateMeetingRoom($input: CreateMeetingRoomInput!) {
    createMeetingRoom(input: $input) {
      id
      name
      description
    }
  }
`
const UPDATE_MEETING_ROOM_MUTATION = gql`
  mutation UpdateMeetingRoom($id: Int!, $input: UpdateMeetingRoomInput!) {
    updateMeetingRoom(id: $id, input: $input) {
      id
      name
      description
    }
  }
`
const DELETE_MEETING_ROOM_MUTATION = gql`
  mutation DeleteMeetingRoom($id: Int!) {
    deleteMeetingRoom(id: $id) {
      id
    }
  }
`

const MeetingRoomsSection = () => {
  const { data, loading, error, refetch } = useQuery(MEETING_ROOMS_QUERY)
  const [name, setName] = useState('')
  const [description, setDescription] = useState('')
  const [editingRoom, setEditingRoom] = useState(null)

  const [createMeetingRoom] = useMutation(CREATE_MEETING_ROOM_MUTATION, {
    onCompleted: () => {
      refetch()
      setName('')
      setDescription('')
      setEditingRoom(null)
      window.dispatchEvent(new Event('meetingRoomsUpdated'))
      window.localStorage.setItem('meetingRoomsUpdated', Date.now())
    },
  })
  const [updateMeetingRoom] = useMutation(UPDATE_MEETING_ROOM_MUTATION, {
    onCompleted: () => {
      refetch()
      setName('')
      setDescription('')
      setEditingRoom(null)
      window.dispatchEvent(new Event('meetingRoomsUpdated'))
      window.localStorage.setItem('meetingRoomsUpdated', Date.now())
    },
  })
  const [deleteMeetingRoom] = useMutation(DELETE_MEETING_ROOM_MUTATION, {
    onCompleted: () => {
      refetch()
      window.dispatchEvent(new Event('meetingRoomsUpdated'))
      window.localStorage.setItem('meetingRoomsUpdated', Date.now())
    },
  })

  const handleEdit = (room) => {
    setEditingRoom(room)
    setName(room.name)
    setDescription(room.description || '')
  }
  const handleCancelEdit = () => {
    setEditingRoom(null)
    setName('')
    setDescription('')
  }
  const handleSubmit = (e) => {
    e.preventDefault()
    if (editingRoom) {
      updateMeetingRoom({
        variables: { id: editingRoom.id, input: { name, description } },
      })
    } else {
      createMeetingRoom({ variables: { input: { name, description } } })
    }
  }

  if (loading) return <div>Loading meeting rooms...</div>
  if (error) return <div className="text-red-500">Error: {error.message}</div>

  return (
<<<<<<< HEAD
    <div className="mt-12 rounded-lg border border-gray-300 bg-gray-50 p-8">
      <h2 className="mb-8 text-xl font-medium text-gray-900">Meeting Rooms</h2>
=======
    <div className="mt-12 rounded-2xl border border-gray-200 bg-gray-50 shadow-lg p-8">
      <h2 className="mb-8 text-2xl font-semibold text-gray-900">Meeting Rooms</h2>
>>>>>>> f59d2e16

      <form onSubmit={handleSubmit} className="mb-8 space-y-6">
        <input
          type="text"
          placeholder="Room name"
          value={name}
          onChange={(e) => setName(e.target.value)}
          required
          className="w-full rounded-md border border-gray-300 bg-white p-2 focus:border-orange-400 focus:ring-1 focus:ring-orange-400"
        />
        <input
          type="text"
          placeholder="Description (optional)"
          value={description}
          onChange={(e) => setDescription(e.target.value)}
          className="w-full rounded-md border border-gray-300 bg-white p-2 focus:border-orange-400 focus:ring-1 focus:ring-orange-400"
        />

        <div className="flex justify-end gap-4">
          <button
            type="submit"
<<<<<<< HEAD
            className="rounded-md bg-orange-500 px-5 py-2 text-white transition hover:bg-orange-600"
=======
            className="rounded-md bg-orange-500 px-5 py-2 text-white font-semibold transition hover:bg-orange-600"
>>>>>>> f59d2e16
          >
            {editingRoom ? 'Update Room' : 'Add Room'}
          </button>
          {editingRoom && (
            <button
              type="button"
<<<<<<< HEAD
              className="rounded-md bg-gray-300 px-5 py-2 text-gray-800 transition hover:bg-gray-400"
=======
              className="rounded-md bg-gray-300 px-5 py-2 text-gray-800 font-semibold transition hover:bg-gray-400"
>>>>>>> f59d2e16
              onClick={handleCancelEdit}
            >
              Cancel
            </button>
          )}
        </div>
      </form>

      <table className="w-full rounded-md border border-gray-300">
        <thead>
          <tr className="bg-orange-100">
<<<<<<< HEAD
            <th className="px-4 py-3 text-left text-gray-900">Name</th>
            <th className="px-4 py-3 text-left text-gray-900">Description</th>
=======
            <th className="px-4 py-3 text-left text-gray-900 font-semibold">Name</th>
            <th className="px-4 py-3 text-left text-gray-900 font-semibold">Description</th>
>>>>>>> f59d2e16
            <th className="px-4 py-3"></th>
          </tr>
        </thead>
        <tbody>
          {data.meetingRooms.map((room) => (
            <tr
              key={room.id}
<<<<<<< HEAD
              className="border-t border-gray-300 hover:bg-orange-50"
=======
              className="border-t border-gray-300 hover:bg-orange-50 transition"
>>>>>>> f59d2e16
            >
              <td className="px-4 py-3 text-gray-800">{room.name}</td>
              <td className="px-4 py-3 text-gray-800">{room.description}</td>
              <td className="flex justify-end gap-4 px-4 py-3">
                <button
<<<<<<< HEAD
                  className="rounded-md border border-orange-600 px-4 py-2 text-orange-600 transition hover:bg-orange-600 hover:text-white"
=======
                  className="rounded-md border border-orange-600 px-4 py-2 text-orange-600 font-semibold transition hover:bg-orange-600 hover:text-white"
>>>>>>> f59d2e16
                  onClick={() => handleEdit(room)}
                >
                  Edit
                </button>
                <button
<<<<<<< HEAD
                  className="rounded-md border border-red-600 px-4 py-2 text-red-600 transition hover:bg-red-600 hover:text-white"
=======
                  className="rounded-md border border-red-600 px-4 py-2 text-red-600 font-semibold transition hover:bg-red-600 hover:text-white"
>>>>>>> f59d2e16
                  onClick={() =>
                    deleteMeetingRoom({ variables: { id: room.id } })
                  }
                >
                  Delete
                </button>
              </td>
            </tr>
          ))}
        </tbody>
      </table>
    </div>
  )
}

export default MeetingRoomsSection<|MERGE_RESOLUTION|>--- conflicted
+++ resolved
@@ -95,15 +95,9 @@
   if (error) return <div className="text-red-500">Error: {error.message}</div>
 
   return (
-<<<<<<< HEAD
-    <div className="mt-12 rounded-lg border border-gray-300 bg-gray-50 p-8">
-      <h2 className="mb-8 text-xl font-medium text-gray-900">Meeting Rooms</h2>
-=======
-    <div className="mt-12 rounded-2xl border border-gray-200 bg-gray-50 shadow-lg p-8">
-      <h2 className="mb-8 text-2xl font-semibold text-gray-900">Meeting Rooms</h2>
->>>>>>> f59d2e16
-
-      <form onSubmit={handleSubmit} className="mb-8 space-y-6">
+    <div className="rounded-lg border-2 bg-white p-6 shadow-lg shadow-black">
+      <h2 className="mb-4 text-xl font-bold">Meeting Rooms</h2>
+      <form onSubmit={handleSubmit} className="mb-4 flex flex-col gap-2">
         <input
           type="text"
           placeholder="Room name"
@@ -123,22 +117,14 @@
         <div className="flex justify-end gap-4">
           <button
             type="submit"
-<<<<<<< HEAD
-            className="rounded-md bg-orange-500 px-5 py-2 text-white transition hover:bg-orange-600"
-=======
-            className="rounded-md bg-orange-500 px-5 py-2 text-white font-semibold transition hover:bg-orange-600"
->>>>>>> f59d2e16
+            className="rounded bg-indigo-600 px-4 py-2 text-white transition hover:bg-indigo-700"
           >
             {editingRoom ? 'Update Room' : 'Add Room'}
           </button>
           {editingRoom && (
             <button
               type="button"
-<<<<<<< HEAD
-              className="rounded-md bg-gray-300 px-5 py-2 text-gray-800 transition hover:bg-gray-400"
-=======
-              className="rounded-md bg-gray-300 px-5 py-2 text-gray-800 font-semibold transition hover:bg-gray-400"
->>>>>>> f59d2e16
+              className="rounded bg-gray-300 px-4 py-2 transition hover:bg-gray-400"
               onClick={handleCancelEdit}
             >
               Cancel
@@ -149,46 +135,26 @@
 
       <table className="w-full rounded-md border border-gray-300">
         <thead>
-          <tr className="bg-orange-100">
-<<<<<<< HEAD
-            <th className="px-4 py-3 text-left text-gray-900">Name</th>
-            <th className="px-4 py-3 text-left text-gray-900">Description</th>
-=======
-            <th className="px-4 py-3 text-left text-gray-900 font-semibold">Name</th>
-            <th className="px-4 py-3 text-left text-gray-900 font-semibold">Description</th>
->>>>>>> f59d2e16
-            <th className="px-4 py-3"></th>
+          <tr>
+            <th className="border-b px-4 py-2 text-left">Name</th>
+            <th className="border-b px-4 py-2 text-left">Description</th>
+            <th className="border-b px-4 py-2"></th>
           </tr>
         </thead>
         <tbody>
           {data.meetingRooms.map((room) => (
-            <tr
-              key={room.id}
-<<<<<<< HEAD
-              className="border-t border-gray-300 hover:bg-orange-50"
-=======
-              className="border-t border-gray-300 hover:bg-orange-50 transition"
->>>>>>> f59d2e16
-            >
-              <td className="px-4 py-3 text-gray-800">{room.name}</td>
-              <td className="px-4 py-3 text-gray-800">{room.description}</td>
-              <td className="flex justify-end gap-4 px-4 py-3">
+            <tr key={room.id} className="hover:bg-gray-50">
+              <td className="border-b px-4 py-2">{room.name}</td>
+              <td className="border-b px-4 py-2">{room.description}</td>
+              <td className="flex gap-2 border-b px-4 py-2">
                 <button
-<<<<<<< HEAD
-                  className="rounded-md border border-orange-600 px-4 py-2 text-orange-600 transition hover:bg-orange-600 hover:text-white"
-=======
-                  className="rounded-md border border-orange-600 px-4 py-2 text-orange-600 font-semibold transition hover:bg-orange-600 hover:text-white"
->>>>>>> f59d2e16
+                  className="rounded-md border-2 bg-blue-600 px-4 text-white transition hover:bg-blue-800"
                   onClick={() => handleEdit(room)}
                 >
                   Edit
                 </button>
                 <button
-<<<<<<< HEAD
-                  className="rounded-md border border-red-600 px-4 py-2 text-red-600 transition hover:bg-red-600 hover:text-white"
-=======
-                  className="rounded-md border border-red-600 px-4 py-2 text-red-600 font-semibold transition hover:bg-red-600 hover:text-white"
->>>>>>> f59d2e16
+                  className="rounded-md border-2 bg-red-500 px-2 text-white transition hover:bg-red-700"
                   onClick={() =>
                     deleteMeetingRoom({ variables: { id: room.id } })
                   }
